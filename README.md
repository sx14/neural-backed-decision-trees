<<<<<<< HEAD
Notes:
- downloaded structure_released.xml from http://image-net.org/download-toolbox
- downloaded tinyimagenet from https://tiny-imagenet.herokuapp.com/

=======
Really just [Kuang Liu's pytorch-cifar](https://github.com/kuangliu/pytorch-cifar), but with a few extra commits:
- Learning rate automatically adjusted
- Model functions accept a num_classes argument
- CLI supports a `--model` flag, to pick models by name
- proper .gitignore
>>>>>>> 432e9190

# Train CIFAR10 with PyTorch

I'm playing with [PyTorch](http://pytorch.org/) on the CIFAR10 dataset.

## Prerequisites
- Python 3.6+
- PyTorch 1.0+

## Accuracy
| Model             | Acc.        |
| ----------------- | ----------- |
| [VGG16](https://arxiv.org/abs/1409.1556)              | 92.64%      |
| [ResNet18](https://arxiv.org/abs/1512.03385)          | 93.02%      |
| [ResNet50](https://arxiv.org/abs/1512.03385)          | 93.62%      |
| [ResNet101](https://arxiv.org/abs/1512.03385)         | 93.75%      |
| [MobileNetV2](https://arxiv.org/abs/1801.04381)       | 94.43%      |
| [ResNeXt29(32x4d)](https://arxiv.org/abs/1611.05431)  | 94.73%      |
| [ResNeXt29(2x64d)](https://arxiv.org/abs/1611.05431)  | 94.82%      |
| [DenseNet121](https://arxiv.org/abs/1608.06993)       | 95.04%      |
| [PreActResNet18](https://arxiv.org/abs/1603.05027)    | 95.11%      |
| [DPN92](https://arxiv.org/abs/1707.01629)             | 95.16%      |

## Learning rate adjustment
I manually change the `lr` during training:
- `0.1` for epoch `[0,150)`
- `0.01` for epoch `[150,250)`
- `0.001` for epoch `[250,350)`

Resume the training with `python main.py --resume --lr=0.01`<|MERGE_RESOLUTION|>--- conflicted
+++ resolved
@@ -1,15 +1,12 @@
-<<<<<<< HEAD
 Notes:
 - downloaded structure_released.xml from http://image-net.org/download-toolbox
 - downloaded tinyimagenet from https://tiny-imagenet.herokuapp.com/
 
-=======
 Really just [Kuang Liu's pytorch-cifar](https://github.com/kuangliu/pytorch-cifar), but with a few extra commits:
 - Learning rate automatically adjusted
 - Model functions accept a num_classes argument
 - CLI supports a `--model` flag, to pick models by name
 - proper .gitignore
->>>>>>> 432e9190
 
 # Train CIFAR10 with PyTorch
 
