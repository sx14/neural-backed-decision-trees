'''Train CIFAR10 with PyTorch.'''
import torch
import torch.nn as nn
import torch.optim as optim
import torch.nn.functional as F
import torch.backends.cudnn as cudnn
from utils.datasets import CIFAR10NodeDataset

import torchvision
import torchvision.transforms as transforms

import os
import argparse

import models
from utils.utils import progress_bar


datasets = ('CIFAR10', 'CIFAR100', 'CIFAR10node')


parser = argparse.ArgumentParser(description='PyTorch CIFAR Training')
parser.add_argument('--batch-size', default=128, type=int,
                    help='Batch size used for training')
parser.add_argument('--epochs', '-e', default=350, type=int,
                    help='By default, lr schedule is scaled accordingly')
parser.add_argument('--dataset', default='CIFAR10', choices=datasets)
parser.add_argument('--model', default='ResNet18', choices=list(models.get_model_choices()))
parser.add_argument('--lr', default=0.1, type=float, help='learning rate')
parser.add_argument('--resume', '-r', action='store_true', help='resume from checkpoint')
parser.add_argument('--test', action='store_true', help='run dataset tests')

parser.add_argument('--wnid', help='wordnet id for cifar10node dataset',
                    default='fall11')

args = parser.parse_args()


if args.test:
    import xml.etree.ElementTree as ET

    for wnid, text in (
            ('fall11', 'root'),
            ('n03575240', 'instrument'),
            ('n03791235', 'motor vehicle'),
            ('n02370806', 'hoofed mammal')):
        dataset = CIFAR10NodeDataset(wnid)

        print(text)
        print(dataset.mapping)

    with open('./data/cifar10/wnids.txt') as f:
        wnids = [line.strip() for line in f.readlines()]

    tree = ET.parse('./data/cifar10/tree.xml');
    for wnid in wnids:
        node = tree.find('.//synset[@wnid="{}"]'.format(wnid))
        assert len(node.getchildren()) == 0, (
            node.get('words'), [child.get('words') for child in node.getchildren()]
        )
    exit()


device = 'cuda' if torch.cuda.is_available() else 'cpu'
best_acc = 0  # best test accuracy
start_epoch = 0  # start from epoch 0 or last checkpoint epoch

# Data
print('==> Preparing data..')
transform_train = transforms.Compose([
    transforms.RandomCrop(32, padding=4),
    transforms.RandomHorizontalFlip(),
    transforms.ToTensor(),
    transforms.Normalize((0.4914, 0.4822, 0.4465), (0.2023, 0.1994, 0.2010)),
])

transform_test = transforms.Compose([
    transforms.ToTensor(),
    transforms.Normalize((0.4914, 0.4822, 0.4465), (0.2023, 0.1994, 0.2010)),
])

dataset_args = ()
if args.dataset == 'CIFAR10node':
    dataset = CIFAR10NodeDataset
    dataset_args = (args.wnid,)
else:
    dataset = getattr(torchvision.datasets, args.dataset)

trainset = dataset(*dataset_args, root='./data', train=True, download=True, transform=transform_train)
testset = dataset(*dataset_args, root='./data', train=False, download=True, transform=transform_test)

trainloader = torch.utils.data.DataLoader(trainset, batch_size=args.batch_size, shuffle=True, num_workers=2)
testloader = torch.utils.data.DataLoader(testset, batch_size=100, shuffle=False, num_workers=2)

print(f'Training with dataset {args.dataset} and classes {trainset.classes}')

# Model
print('==> Building model..')
net = getattr(models, args.model)(
    num_classes=len(trainset.classes)
)
net = net.to(device)
if device == 'cuda':
    net = torch.nn.DataParallel(net)
    cudnn.benchmark = True

if args.resume:
    # Load checkpoint.
    print('==> Resuming from checkpoint..')
    assert os.path.isdir('checkpoint'), 'Error: no checkpoint directory found!'
    checkpoint = torch.load('./checkpoint/ckpt.pth')
    net.load_state_dict(checkpoint['net'])
    best_acc = checkpoint['acc']
    start_epoch = checkpoint['epoch']

criterion = nn.CrossEntropyLoss()
optimizer = optim.SGD(net.parameters(), lr=args.lr, momentum=0.9, weight_decay=5e-4)

def adjust_learning_rate(epoch, lr):
    if epoch <= 150 / 350. * args.epochs:  # 32k iterations
      return lr
    elif epoch <= 250 / 350. * args.epochs:  # 48k iterations
      return lr/10
    else:
      return lr/100

# Training
def train(epoch):
    lr = adjust_learning_rate(epoch, args.lr)
    optimizer = optim.SGD(net.parameters(), lr=lr, momentum=0.9, weight_decay=5e-4)

    print('\nEpoch: %d' % epoch)
    net.train()
    train_loss = 0
    correct = 0
    total = 0
    for batch_idx, (inputs, targets) in enumerate(trainloader):
        inputs, targets = inputs.to(device), targets.to(device)
        optimizer.zero_grad()
        outputs = net(inputs)
        loss = criterion(outputs, targets)
        loss.backward()
        optimizer.step()

        train_loss += loss.item()
        _, predicted = outputs.max(1)
        total += targets.size(0)
        correct += predicted.eq(targets).sum().item()

        progress_bar(batch_idx, len(trainloader), 'Loss: %.3f | Acc: %.3f%% (%d/%d)'
            % (train_loss/(batch_idx+1), 100.*correct/total, correct, total))

def test(epoch):
    global best_acc
    net.eval()
    test_loss = 0
    correct = 0
    total = 0
    with torch.no_grad():
        for batch_idx, (inputs, targets) in enumerate(testloader):
            inputs, targets = inputs.to(device), targets.to(device)
            outputs = net(inputs)
            loss = criterion(outputs, targets)

            test_loss += loss.item()
            _, predicted = outputs.max(1)
            total += targets.size(0)
            correct += predicted.eq(targets).sum().item()

            progress_bar(batch_idx, len(testloader), 'Loss: %.3f | Acc: %.3f%% (%d/%d)'
                % (test_loss/(batch_idx+1), 100.*correct/total, correct, total))

    # Save checkpoint.
    acc = 100.*correct/total
    if acc > best_acc:
        print('Saving..')
        state = {
            'net': net.state_dict(),
            'acc': acc,
            'epoch': epoch,
        }
        if not os.path.isdir('checkpoint'):
            os.mkdir('checkpoint')

        fname = 'ckpt'
        fname += '-' + args.dataset

        if args.dataset == 'cifar10node':
            fname += '-' + args.wnid

        torch.save(state, './checkpoint/{}.pth'.format(fname))
        best_acc = acc


<<<<<<< HEAD
for epoch in range(start_epoch, start_epoch+350):
=======
for epoch in range(start_epoch, args.epochs):
>>>>>>> 47ee934e
    train(epoch)
    test(epoch)<|MERGE_RESOLUTION|>--- conflicted
+++ resolved
@@ -192,10 +192,6 @@
         best_acc = acc
 
 
-<<<<<<< HEAD
-for epoch in range(start_epoch, start_epoch+350):
-=======
 for epoch in range(start_epoch, args.epochs):
->>>>>>> 47ee934e
     train(epoch)
     test(epoch)