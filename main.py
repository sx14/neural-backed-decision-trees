--- conflicted
+++ resolved
@@ -17,18 +17,16 @@
 
 
 parser = argparse.ArgumentParser(description='PyTorch CIFAR Training')
-<<<<<<< HEAD
-parser.add_argument('--wnid', help='wordnet id for cifar10node dataset',
-                    default='fall11')
+parser.add_argument('--batch-size', default=128, help='Batch size used for training')
 parser.add_argument('--dataset', default='CIFAR10', choices=('CIFAR10', 'CIFAR100', 'CIFAR10Node'))
-=======
-parser.add_argument('--batch-size', default=128, help='Batch size used for training')
-parser.add_argument('--dataset', default='CIFAR10', choices=('CIFAR10', 'CIFAR100'))
->>>>>>> 50aaa481
 parser.add_argument('--model', default='ResNet18', choices=list(models.get_model_choices()))
 parser.add_argument('--lr', default=0.1, type=float, help='learning rate')
 parser.add_argument('--resume', '-r', action='store_true', help='resume from checkpoint')
 parser.add_argument('--test', action='store_true', help='run dataset tests')
+
+parser.add_argument('--wnid', help='wordnet id for cifar10node dataset',
+                    default='fall11')
+
 args = parser.parse_args()
 
 
