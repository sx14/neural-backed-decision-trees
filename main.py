'''Train CIFAR10 with PyTorch.'''
import torch
import torch.nn as nn
import torch.optim as optim
import torch.nn.functional as F
import torch.backends.cudnn as cudnn
from utils import custom_datasets, nmn_datasets, analysis

import torchvision
import torchvision.transforms as transforms

import os
import argparse
import numpy as np

import models
from utils.utils import (
    progress_bar, generate_fname, CIFAR10NODE, CIFAR10PATHSANITY,
    set_np_printoptions
)


set_np_printoptions()
datasets = ('CIFAR10', 'CIFAR100') + custom_datasets.names + nmn_datasets.names


parser = argparse.ArgumentParser(description='PyTorch CIFAR Training')
parser.add_argument('--name', default='',
                    help='Name of experiment. Used for checkpoint filename')
parser.add_argument('--batch-size', default=128, type=int,
                    help='Batch size used for training')
parser.add_argument('--epochs', '-e', default=350, type=int,
                    help='By default, lr schedule is scaled accordingly')
parser.add_argument('--dataset', default='CIFAR10', choices=datasets)
parser.add_argument('--model', default='ResNet18', choices=list(models.get_model_choices()))
parser.add_argument('--lr', default=0.1, type=float, help='learning rate')
parser.add_argument('--resume', '-r', action='store_true', help='resume from checkpoint')
parser.add_argument('--backbone', '-b',
                    help='Path to backbone network parameters to restore from')

parser.add_argument('--wnid', help='wordnet id for cifar10node dataset',
                    default='fall11')
parser.add_argument('--eval', help='eval only', action='store_true')
parser.add_argument('--test', action='store_true', help='run dataset tests')
parser.add_argument('--test-path-sanity', action='store_true',
                    help='test path classifier with oracle fc')
parser.add_argument('--test-path', action='store_true',
                    help='test path classifier with random init')
parser.add_argument('--analysis', choices=analysis.names,
                    help='Run analysis after each epoch')

args = parser.parse_args()


if args.test:
    import xml.etree.ElementTree as ET

    dataset = custom_datasets.CIFAR10PathSanity()
    print(dataset[0][0])

    for wnid, text in (
            ('fall11', 'root'),
            ('n03575240', 'instrument'),
            ('n03791235', 'motor vehicle'),
            ('n02370806', 'hoofed mammal')):
        dataset = custom_datasets.CIFAR10Node(wnid)

        print(text)
        print(dataset.node.mapping)
        print(dataset.classes)

    with open('./data/cifar10/wnids.txt') as f:
        wnids = [line.strip() for line in f.readlines()]

    tree = ET.parse('./data/cifar10/tree.xml');
    for wnid in wnids:
        node = tree.find('.//synset[@wnid="{}"]'.format(wnid))
        assert len(node.getchildren()) == 0, (
            node.get('words'), [child.get('words') for child in node.getchildren()]
        )

    print(' '.join([node.get('wnid') for node in tree.iter()
          if len(node.getchildren()) > 0 and node.get('wnid')]))
    exit()


device = 'cuda' if torch.cuda.is_available() else 'cpu'
best_acc = 0  # best test accuracy
start_epoch = 0  # start from epoch 0 or last checkpoint epoch

# Data
print('==> Preparing data..')
transform_train = transforms.Compose([
    transforms.RandomCrop(32, padding=4),
    transforms.RandomHorizontalFlip(),
    transforms.ToTensor(),
    transforms.Normalize((0.4914, 0.4822, 0.4465), (0.2023, 0.1994, 0.2010)),
])

transform_test = transforms.Compose([
    transforms.ToTensor(),
    transforms.Normalize((0.4914, 0.4822, 0.4465), (0.2023, 0.1994, 0.2010)),
])

if args.dataset == 'TinyImagenet200':
    transform_train = custom_datasets.TinyImagenet200.transform_train
    transform_test = custom_datasets.TinyImagenet200.transform_val

if args.test_path_sanity or args.test_path:
    assert 'PathSanity' in args.dataset
if args.model == 'CIFAR10JointNodes':
    assert args.dataset == 'CIFAR10JointNodes'

if args.dataset in nmn_datasets.names:
    dataset = getattr(nmn_datasets, args.dataset)
elif args.dataset in custom_datasets.names:
    dataset = getattr(custom_datasets, args.dataset)
else:
    dataset = getattr(torchvision.datasets, args.dataset)

dataset_args = ()
if getattr(dataset, 'needs_wnid', False):
    dataset_args = (args.wnid,)

trainset = dataset(*dataset_args, root='./data', train=True, download=True, transform=transform_train)
testset = dataset(*dataset_args, root='./data', train=False, download=True, transform=transform_test)

assert trainset.classes == testset.classes, (trainset.classes, testset.classes)

trainloader = torch.utils.data.DataLoader(trainset, batch_size=args.batch_size, shuffle=True, num_workers=2)
testloader = torch.utils.data.DataLoader(testset, batch_size=100, shuffle=False, num_workers=2)

print(f'Training with dataset {args.dataset} and classes {trainset.classes}')

# Model
print('==> Building model..')
net = getattr(models, args.model)(
    num_classes=len(trainset.classes)
)
net = net.to(device)
if device == 'cuda':
    net = torch.nn.DataParallel(net)
    cudnn.benchmark = True

if args.test_path_sanity or args.test_path:
    net = models.linear(trainset.get_input_dim(), len(trainset.classes))

if args.test_path_sanity:
    net.set_weight(trainset.get_weights())

if args.resume:
    # Load checkpoint.
    print('==> Resuming from checkpoint..')
    assert os.path.isdir('checkpoint'), 'Error: no checkpoint directory found!'
    fname = generate_fname(args)
    checkpoint = torch.load('./checkpoint/{}.pth'.format(fname))
    net.load_state_dict(checkpoint['net'])
    best_acc = checkpoint['acc']
    start_epoch = checkpoint['epoch']

def get_net():
    if device == 'cuda':
        return net.module
    return net

if args.backbone:
    print('==> Loading backbone..')
    try:
        checkpoint = torch.load(args.backbone)
        net.load_state_dict(checkpoint['net'])
    except:
        if hasattr(get_net(), 'load_backbone'):
            get_net().load_backbone(args.backbone)
        else:
            print('==> FAILED to load backbone. No `load_backbone` provided for model.')

criterion = nn.CrossEntropyLoss()
optimizer = optim.SGD(net.parameters(), lr=args.lr, momentum=0.9, weight_decay=5e-4)

def adjust_learning_rate(epoch, lr):
    if epoch <= 150 / 350. * args.epochs:  # 32k iterations
      return lr
    elif epoch <= 250 / 350. * args.epochs:  # 48k iterations
      return lr/10
    else:
      return lr/100

# Training
def train(epoch, analyzer):
    analyzer.start_train(epoch)
    lr = adjust_learning_rate(epoch, args.lr)
    optimizer = optim.SGD(net.parameters(), lr=lr, momentum=0.9, weight_decay=5e-4)

    print('\nEpoch: %d' % epoch)
    net.train()
    train_loss = 0
    correct = 0
    total = 0
    for batch_idx, (inputs, targets) in enumerate(trainloader):
        inputs, targets = inputs.to(device), targets.to(device)
        optimizer.zero_grad()
        outputs = net(inputs)
        loss = get_loss(criterion, outputs, targets)
        loss.backward()
        optimizer.step()

        train_loss += loss.item()
        predicted = get_prediction(outputs)
        total += np.prod(targets.size())
        correct += predicted.eq(targets).sum().item()

        analyzer.update_batch(predicted, targets)

        progress_bar(batch_idx, len(trainloader), 'Loss: %.3f | Acc: %.3f%% (%d/%d)'
            % (train_loss/(batch_idx+1), 100.*correct/total, correct, total))

    analyzer.end_train(epoch)

def get_prediction(outputs):
    if hasattr(get_net(), 'custom_prediction'):
        return get_net().custom_prediction(outputs)
    _, predicted = outputs.max(1)
    return predicted

def get_loss(criterion, outputs, targets):
    if hasattr(get_net(), 'custom_loss'):
        return get_net().custom_loss(criterion, outputs, targets)
    return criterion(outputs, targets)

def test(epoch, analyzer, checkpoint=True):
    analyzer.start_test(epoch)

    global best_acc
    net.eval()
    test_loss = 0
    correct = 0
    total = 0
<<<<<<< HEAD
    ignored = 0
    confusion_matrix = initialize_confusion_matrix(len(trainset.classes))
=======
>>>>>>> 762b00ce
    with torch.no_grad():
        for batch_idx, (inputs, targets) in enumerate(testloader):
            inputs, targets = inputs.to(device), targets.to(device)
            outputs = net(inputs)
            loss = get_loss(criterion, outputs, targets)

            ignored += outputs[:,0].eq(-1).sum().item()
            valid_idx = outputs[:,0] != -1
            outputs = outputs[valid_idx]
            targets = targets[valid_idx]            

            test_loss += loss.item()
            predicted = get_prediction(outputs)
            total += np.prod(targets.size())
            correct += predicted.eq(targets).sum().item()

            if device == 'cuda':
                predicted = predicted.cpu()
                targets = targets.cpu()

            analyzer.update_batch(predicted, targets)

            progress_bar(batch_idx, len(testloader), 'Loss: %.3f | Acc: %.3f%% (%d/%d)'
                % (test_loss/(batch_idx+1), 100.*correct/total, correct, total))

    # Save checkpoint.
    acc = 100.*correct/total
    print("Accuracy: {}, {}/{}".format(acc, correct, total))
    print("Ignored: {}".format(ignored))
    if acc > best_acc and checkpoint:
        print('Saving..')
        state = {
            'net': net.state_dict(),
            'acc': acc,
            'epoch': epoch,
        }
        if not os.path.isdir('checkpoint'):
            os.mkdir('checkpoint')

        fname = generate_fname(args)
        torch.save(state, './checkpoint/{}.pth'.format(fname))
        best_acc = acc

    analyzer.end_test(epoch)


generate = getattr(analysis, args.analysis) if args.analysis else analysis.Noop
analyzer = generate(trainset, testset)

if args.eval:
    if not args.resume:
        print(' * Warning: Model is not loaded from checkpoint. Use --resume')

    analyzer.start_epoch(0)
    test(0, analyzer, checkpoint=False)
    exit()

for epoch in range(start_epoch, args.epochs):
    analyzer.start_epoch(epoch)
    train(epoch, analyzer)
    test(epoch, analyzer)
    analyzer.end_epoch(epoch)<|MERGE_RESOLUTION|>--- conflicted
+++ resolved
@@ -235,11 +235,8 @@
     test_loss = 0
     correct = 0
     total = 0
-<<<<<<< HEAD
     ignored = 0
     confusion_matrix = initialize_confusion_matrix(len(trainset.classes))
-=======
->>>>>>> 762b00ce
     with torch.no_grad():
         for batch_idx, (inputs, targets) in enumerate(testloader):
             inputs, targets = inputs.to(device), targets.to(device)
